__copyright__ = """
Copyright (C) 2012 Andreas Kloeckner
Copyright (C) 2018 Alexandru Fikl
"""

__license__ = """
Permission is hereby granted, free of charge, to any person obtaining a copy
of this software and associated documentation files (the "Software"), to deal
in the Software without restriction, including without limitation the rights
to use, copy, modify, merge, publish, distribute, sublicense, and/or sell
copies of the Software, and to permit persons to whom the Software is
furnished to do so, subject to the following conditions:

The above copyright notice and this permission notice shall be included in
all copies or substantial portions of the Software.

THE SOFTWARE IS PROVIDED "AS IS", WITHOUT WARRANTY OF ANY KIND, EXPRESS OR
IMPLIED, INCLUDING BUT NOT LIMITED TO THE WARRANTIES OF MERCHANTABILITY,
FITNESS FOR A PARTICULAR PURPOSE AND NONINFRINGEMENT. IN NO EVENT SHALL THE
AUTHORS OR COPYRIGHT HOLDERS BE LIABLE FOR ANY CLAIM, DAMAGES OR OTHER
LIABILITY, WHETHER IN AN ACTION OF CONTRACT, TORT OR OTHERWISE, ARISING FROM,
OUT OF OR IN CONNECTION WITH THE SOFTWARE OR THE USE OR OTHER DEALINGS IN
THE SOFTWARE.
"""


import numpy as np
import loopy as lp
from loopy.version import MOST_RECENT_LANGUAGE_VERSION
import sumpy.symbolic as sym
from pytools import memoize_method
from pymbolic import parse, var

from sumpy.tools import (
        KernelComputation, KernelCacheWrapper, is_obj_array_like)

import logging
logger = logging.getLogger(__name__)


__doc__ = """

QBX for Layer Potentials
------------------------

.. autoclass:: LayerPotentialBase
.. autoclass:: LayerPotential
.. autoclass:: LayerPotentialMatrixGenerator
.. autoclass:: LayerPotentialMatrixBlockGenerator

"""


def stringify_expn_index(i):
    if isinstance(i, tuple):
        return "_".join(stringify_expn_index(i_i) for i_i in i)
    else:
        assert isinstance(i, int)
        if i < 0:
            return "m%d" % (-i)
        else:
            return str(i)


def expand(expansion_nr, sac, expansion, avec, bvec):
    rscale = sym.Symbol("rscale")

    coefficients = expansion.coefficients_from_source(expansion.kernel,
                                                      avec, bvec, rscale)

    assigned_coeffs = [
            sym.Symbol(
                    sac.assign_unique("expn%dcoeff%s" % (
                        expansion_nr, stringify_expn_index(i)),
                        coefficients[expansion.get_storage_index(i)]))
            for i in expansion.get_coefficient_identifiers()]

    return sac.assign_unique("expn%d_result" % expansion_nr,
            expansion.evaluate(assigned_coeffs, bvec, rscale))


# {{{ layer potential computation

# {{{ base class

class LayerPotentialBase(KernelComputation, KernelCacheWrapper):
    def __init__(self, ctx, expansions, strength_usage=None,
            value_dtypes=None,
<<<<<<< HEAD
            options=[], name=None, device=None):
        KernelComputation.__init__(self, ctx=ctx, out_kernels=expansions,
                strength_usage=strength_usage, in_kernels=expansions,
                value_dtypes=value_dtypes,
                name=name, options=options, device=device)
=======
            name=None, device=None):
        KernelComputation.__init__(self, ctx, expansions, strength_usage,
                value_dtypes,
                name, device)
>>>>>>> 2ca20d61

        from pytools import single_valued
        self.dim = single_valued(knl.dim for knl in self.expansions)

    def get_cache_key(self):
        return (type(self).__name__, tuple(self.expansions),
                tuple(self.strength_usage), tuple(self.value_dtypes))

    @property
    def expansions(self):
        return self.out_kernels

    def get_loopy_insns_and_result_names(self):
        from sumpy.symbolic import make_sym_vector
        avec = make_sym_vector("a", self.dim)
        bvec = make_sym_vector("b", self.dim)

        from sumpy.assignment_collection import SymbolicAssignmentCollection
        sac = SymbolicAssignmentCollection()

        logger.info("compute expansion expressions: start")

        result_names = [expand(i, sac, expn, avec, bvec)
                        for i, expn in enumerate(self.expansions)]

        logger.info("compute expansion expressions: done")

        sac.run_global_cse()

        from sumpy.codegen import to_loopy_insns
        loopy_insns = to_loopy_insns(
                sac.assignments.items(),
                vector_names={"a", "b"},
                pymbolic_expr_maps=[
                    expn.kernel.get_code_transformer() for expn in self.expansions],
                retain_names=result_names,
                complex_dtype=np.complex128  # FIXME
                )

        return loopy_insns, result_names

    def get_strength_or_not(self, isrc, kernel_idx):
        return var("strength_%d" % self.strength_usage[kernel_idx]).index(isrc)

    def get_kernel_exprs(self, result_names):
        isrc_sym = var("isrc")
        exprs = [var(name) * self.get_strength_or_not(isrc_sym, i)
                 for i, name in enumerate(result_names)]

        return [lp.Assignment(id=None,
                    assignee="pair_result_%d" % i, expression=expr,
                    temp_var_type=lp.Optional(None))
                for i, expr in enumerate(exprs)]

    def get_default_src_tgt_arguments(self):
        from sumpy.tools import gather_loopy_source_arguments
        return ([
                lp.GlobalArg("src", None,
                    shape=(self.dim, "nsources"), order="C"),
                lp.GlobalArg("tgt", None,
                    shape=(self.dim, "ntargets"), order="C"),
                lp.GlobalArg("center", None,
                    shape=(self.dim, "ntargets"), order="C"),
                lp.GlobalArg("expansion_radii",
                    None, shape="ntargets"),
                lp.ValueArg("nsources", None),
                lp.ValueArg("ntargets", None)]
                + gather_loopy_source_arguments(self.expansions))

    def get_kernel(self):
        raise NotImplementedError

    def get_optimized_kernel(self,
            targets_is_obj_array, sources_is_obj_array, centers_is_obj_array):
        # FIXME specialize/tune for GPU/CPU
        loopy_knl = self.get_kernel()

        if targets_is_obj_array:
            loopy_knl = lp.tag_array_axes(loopy_knl, "tgt", "sep,C")
        if sources_is_obj_array:
            loopy_knl = lp.tag_array_axes(loopy_knl, "src", "sep,C")
        if centers_is_obj_array:
            loopy_knl = lp.tag_array_axes(loopy_knl, "center", "sep,C")

        import pyopencl as cl
        dev = self.context.devices[0]
        if dev.type & cl.device_type.CPU:
            loopy_knl = lp.split_iname(loopy_knl, "itgt", 16, outer_tag="g.0",
                    inner_tag="l.0")
            loopy_knl = lp.split_iname(loopy_knl, "isrc", 256)
            loopy_knl = lp.prioritize_loops(loopy_knl,
                    ["isrc_outer", "itgt_inner"])
        else:
            from warnings import warn
            warn("don't know how to tune layer potential computation for '%s'" % dev)
            loopy_knl = lp.split_iname(loopy_knl, "itgt", 128, outer_tag="g.0")

        return loopy_knl

# }}}


# {{{ direct applier

class LayerPotential(LayerPotentialBase):
    """Direct applier for the layer potential.

    .. automethod:: __call__
    """

    default_name = "qbx_apply"

    @memoize_method
    def get_kernel(self):
        loopy_insns, result_names = self.get_loopy_insns_and_result_names()
        kernel_exprs = self.get_kernel_exprs(result_names)
        arguments = (
            self.get_default_src_tgt_arguments()
            + [lp.GlobalArg("strength_%d" % i,
                None, shape="nsources", order="C")
            for i in range(self.strength_count)]
            + [lp.GlobalArg("result_%d" % i,
                None, shape="ntargets", order="C")
            for i in range(len(self.expansions))])

        loopy_knl = lp.make_kernel(["""
            {[itgt, isrc, idim]: \
                0 <= itgt < ntargets and \
                0 <= isrc < nsources and \
                0 <= idim < dim}
            """],
            self.get_kernel_scaling_assignments()
            + ["for itgt, isrc"]
            + ["<> a[idim] = center[idim, itgt] - src[idim, isrc] {dup=idim}"]
            + ["<> b[idim] = tgt[idim, itgt] - center[idim, itgt] {dup=idim}"]
            + ["<> rscale = expansion_radii[itgt]"]
            + loopy_insns + kernel_exprs
            + ["""
                result_{i}[itgt] = knl_{i}_scaling * \
                    simul_reduce(sum, isrc, pair_result_{i}) \
                        {{id_prefix=write_lpot,inames=itgt}}
                """.format(i=iknl)
                for iknl in range(len(self.expansions))]
            + ["end"],
            arguments,
            name=self.name,
            assumptions="ntargets>=1 and nsources>=1",
            default_offset=lp.auto,
            silenced_warnings="write_race(write_lpot*)",
            fixed_parameters=dict(dim=self.dim),
            lang_version=MOST_RECENT_LANGUAGE_VERSION)

        loopy_knl = lp.tag_inames(loopy_knl, "idim*:unr")
        for expn in self.expansions:
            loopy_knl = expn.prepare_loopy_kernel(loopy_knl)

        return loopy_knl

    def __call__(self, queue, targets, sources, centers, strengths, expansion_radii,
            **kwargs):
        """
        :arg strengths: are required to have area elements and quadrature weights
            already multiplied in.
        """

        knl = self.get_cached_optimized_kernel(
                targets_is_obj_array=is_obj_array_like(targets),
                sources_is_obj_array=is_obj_array_like(sources),
                centers_is_obj_array=is_obj_array_like(centers))

        for i, dens in enumerate(strengths):
            kwargs["strength_%d" % i] = dens

        return knl(queue, src=sources, tgt=targets, center=centers,
                expansion_radii=expansion_radii, **kwargs)

# }}}


# {{{ matrix writer

class LayerPotentialMatrixGenerator(LayerPotentialBase):
    """Generator for layer potential matrix entries."""

    default_name = "qbx_matrix"

    def get_strength_or_not(self, isrc, kernel_idx):
        return 1

    @memoize_method
    def get_kernel(self):
        loopy_insns, result_names = self.get_loopy_insns_and_result_names()
        kernel_exprs = self.get_kernel_exprs(result_names)
        arguments = (
            self.get_default_src_tgt_arguments()
            + [lp.GlobalArg("result_%d" % i,
                dtype, shape="ntargets, nsources", order="C")
             for i, dtype in enumerate(self.value_dtypes)])

        loopy_knl = lp.make_kernel(["""
            {[itgt, isrc, idim]: \
                0 <= itgt < ntargets and \
                0 <= isrc < nsources and \
                0 <= idim < dim}
            """],
            self.get_kernel_scaling_assignments()
            + ["for itgt, isrc"]
            + ["<> a[idim] = center[idim, itgt] - src[idim, isrc] {dup=idim}"]
            + ["<> b[idim] = tgt[idim, itgt] - center[idim, itgt] {dup=idim}"]
            + ["<> rscale = expansion_radii[itgt]"]
            + loopy_insns + kernel_exprs
            + ["""
                result_{i}[itgt, isrc] = \
                    knl_{i}_scaling * pair_result_{i} \
                        {{inames=isrc:itgt}}
                """.format(i=iknl)
                for iknl in range(len(self.expansions))]
            + ["end"],
            arguments,
            name=self.name,
            assumptions="ntargets>=1 and nsources>=1",
            default_offset=lp.auto,
            fixed_parameters=dict(dim=self.dim),
            lang_version=MOST_RECENT_LANGUAGE_VERSION)

        loopy_knl = lp.tag_inames(loopy_knl, "idim*:unr")
        for expn in self.expansions:
            loopy_knl = expn.prepare_loopy_kernel(loopy_knl)

        return loopy_knl

    def __call__(self, queue, targets, sources, centers, expansion_radii, **kwargs):
        knl = self.get_cached_optimized_kernel(
                targets_is_obj_array=is_obj_array_like(targets),
                sources_is_obj_array=is_obj_array_like(sources),
                centers_is_obj_array=is_obj_array_like(centers))

        return knl(queue, src=sources, tgt=targets, center=centers,
                expansion_radii=expansion_radii, **kwargs)

# }}}


# {{{

class LayerPotentialMatrixBlockGenerator(LayerPotentialBase):
    """Generator for a subset of the layer potential matrix entries.

    .. automethod:: __call__
    """

    default_name = "qbx_block"

    def get_strength_or_not(self, isrc, kernel_idx):
        return 1

    @memoize_method
    def get_kernel(self):
        loopy_insns, result_names = self.get_loopy_insns_and_result_names()
        kernel_exprs = self.get_kernel_exprs(result_names)
        arguments = (
            self.get_default_src_tgt_arguments()
            + [
                lp.GlobalArg("srcindices", None, shape="nresult"),
                lp.GlobalArg("tgtindices", None, shape="nresult"),
                lp.ValueArg("nresult", None)
            ]
            + [lp.GlobalArg("result_%d" % i, dtype, shape="nresult")
             for i, dtype in enumerate(self.value_dtypes)])

        loopy_knl = lp.make_kernel([
            "{[imat, idim]: 0 <= imat < nresult and 0 <= idim < dim}"
            ],
            self.get_kernel_scaling_assignments()
            # NOTE: itgt, isrc need to always be defined in case a statement
            # in loopy_insns or kernel_exprs needs them (e.g. hardcoded in
            # places like get_kernel_exprs)
            + ["""
                for imat
                    <> itgt = tgtindices[imat]
                    <> isrc = srcindices[imat]

                    <> a[idim] = center[idim, itgt] - src[idim, isrc] {dup=idim}
                    <> b[idim] = tgt[idim, itgt] - center[idim, itgt] {dup=idim}
                    <> rscale = expansion_radii[itgt]
            """]
            + loopy_insns + kernel_exprs
            + ["""
                    result_{i}[imat] = knl_{i}_scaling * pair_result_{i} \
                            {{id_prefix=write_lpot}}
                """.format(i=iknl)
                for iknl in range(len(self.expansions))]
            + ["end"],
            arguments,
            name=self.name,
            assumptions="nresult>=1",
            default_offset=lp.auto,
            silenced_warnings="write_race(write_lpot*)",
            fixed_parameters=dict(dim=self.dim),
            lang_version=MOST_RECENT_LANGUAGE_VERSION)

        loopy_knl = lp.tag_inames(loopy_knl, "idim*:unr")
        loopy_knl = lp.add_dtypes(loopy_knl,
            dict(nsources=np.int32, ntargets=np.int32))

        for expn in self.expansions:
            loopy_knl = expn.prepare_loopy_kernel(loopy_knl)

        return loopy_knl

    def get_optimized_kernel(self,
            targets_is_obj_array, sources_is_obj_array, centers_is_obj_array):
        loopy_knl = self.get_kernel()

        if targets_is_obj_array:
            loopy_knl = lp.tag_array_axes(loopy_knl, "tgt", "sep,C")
        if sources_is_obj_array:
            loopy_knl = lp.tag_array_axes(loopy_knl, "src", "sep,C")
        if centers_is_obj_array:
            loopy_knl = lp.tag_array_axes(loopy_knl, "center", "sep,C")

        loopy_knl = lp.split_iname(loopy_knl, "imat", 1024, outer_tag="g.0")
        return loopy_knl

    def __call__(self, queue, targets, sources, centers, expansion_radii,
                 index_set, **kwargs):
        """
        :arg targets: target point coordinates.
        :arg sources: source point coordinates.
        :arg centers: QBX target expansion centers.
        :arg expansion_radii: radii for each expansion center.
        :arg index_set: a :class:`sumpy.tools.MatrixBlockIndexRanges` used
            to define the blocks.
        :return: a tuple of one-dimensional arrays of kernel evaluations at
            target-source pairs described by `index_set`.
        """
        knl = self.get_cached_optimized_kernel(
                targets_is_obj_array=is_obj_array_like(targets),
                sources_is_obj_array=is_obj_array_like(sources),
                centers_is_obj_array=is_obj_array_like(centers))

        return knl(queue,
                   src=sources,
                   tgt=targets,
                   center=centers,
                   expansion_radii=expansion_radii,
                   tgtindices=index_set.linear_row_indices,
                   srcindices=index_set.linear_col_indices, **kwargs)

# }}}

# }}}


# {{{ jump term handling

def find_jump_term(kernel, arg_provider):
    from sumpy.kernel import (
            AxisTargetDerivative,
            DirectionalSourceDerivative,
            DirectionalTargetDerivative,
            DerivativeBase)

    tgt_derivatives = []
    src_derivatives = []

    while isinstance(kernel, DerivativeBase):
        if isinstance(kernel, AxisTargetDerivative):
            tgt_derivatives.append(kernel.axis)
            kernel = kernel.kernel
        elif isinstance(kernel, DirectionalTargetDerivative):
            tgt_derivatives.append(kernel.dir_vec_name)
            kernel = kernel.kernel
        elif isinstance(kernel, DirectionalSourceDerivative):
            src_derivatives.append(kernel.dir_vec_name)
            kernel = kernel.kernel
        else:
            raise RuntimeError("derivative type '%s' not understood"
                    % type(kernel))

    tgt_count = len(tgt_derivatives)
    src_count = len(src_derivatives)

    info = arg_provider

    if src_count == 0:
        if tgt_count == 0:
            return 0
        elif tgt_count == 1:
            tgt_derivative, = tgt_derivatives
            if isinstance(tgt_derivative, int):
                # axis derivative
                return info.side/2 * info.normal[tgt_derivative] * info.density
            else:
                # directional derivative
                return (info.side/2
                        * np.dot(info.normal, getattr(info, tgt_derivative))
                        * info.density)

        elif tgt_count == 2:
            i, j = tgt_derivatives

            assert isinstance(i, int)
            assert isinstance(j, int)

            from pytools import delta
            return (
                    - info.side * info.mean_curvature / 2
                    * (-delta(i, j) + 2*info.normal[i]*info.normal[j])
                    * info.density

                    + info.side / 2
                    * (info.normal[i]*info.tangent[j]
                        + info.normal[j]*info.tangent[i])
                    * info.density_prime)

    elif src_count == 1:
        src_derivative_name, = src_derivatives

        if tgt_count == 0:
            return (
                    - info.side/2
                    * np.dot(info.normal, getattr(info, src_derivative_name))
                    * info.density)
        elif tgt_count == 1:
            from warnings import warn
            warn("jump terms for mixed derivatives (1 src+1 tgt) only available "
                    "for the double-layer potential")
            i, = tgt_derivatives
            assert isinstance(i, int)
            return (
                    - info.side/2
                    * info.tangent[i]
                    * info.density_prime)

    raise ValueError("don't know jump term for %d "
            "target and %d source derivatives" % (tgt_count, src_count))


# {{{ symbolic argument provider

class _JumpTermSymbolicArgumentProvider:
    """This class answers requests by :func:`find_jump_term` for symbolic values
    of quantities needed for the computation of the jump terms and tracks what
    data was requested. This tracking allows assembling the argument list of the
    resulting computational kernel.
    """

    def __init__(self, data_args, dim, density_var_name,
            density_dtype, geometry_dtype):
        # dictionary of loopy arguments
        self.arguments = data_args
        self.dim = dim
        self.density_var_name = density_var_name
        self.density_dtype = density_dtype
        self.geometry_dtype = geometry_dtype

    @property
    @memoize_method
    def density(self):
        self.arguments[self.density_var_name] = \
                lp.GlobalArg(self.density_var_name, self.density_dtype,
                        shape="ntargets", order="C")
        return parse("%s[itgt]" % self.density_var_name)

    @property
    @memoize_method
    def density_prime(self):
        prime_var_name = self.density_var_name+"_prime"
        self.arguments[prime_var_name] = \
                lp.GlobalArg(prime_var_name, self.density_dtype,
                        shape="ntargets", order="C")
        return parse("%s[itgt]" % prime_var_name)

    @property
    @memoize_method
    def side(self):
        self.arguments["side"] = \
                lp.GlobalArg("side", self.geometry_dtype, shape="ntargets")
        return parse("side[itgt]")

    @property
    @memoize_method
    def normal(self):
        self.arguments["normal"] = \
                lp.GlobalArg("normal", self.geometry_dtype,
                        shape=("ntargets", self.dim), order="C")
        from pytools.obj_array import make_obj_array
        return make_obj_array([
            parse("normal[itgt, %d]" % i)
            for i in range(self.dim)])

    @property
    @memoize_method
    def tangent(self):
        self.arguments["tangent"] = \
                lp.GlobalArg("tangent", self.geometry_dtype,
                        shape=("ntargets", self.dim), order="C")
        from pytools.obj_array import make_obj_array
        return make_obj_array([
            parse("tangent[itgt, %d]" % i)
            for i in range(self.dim)])

    @property
    @memoize_method
    def mean_curvature(self):
        self.arguments["mean_curvature"] = \
                lp.GlobalArg("mean_curvature",
                        self.geometry_dtype, shape="ntargets",
                        order="C")
        return parse("mean_curvature[itgt]")

    @property
    @memoize_method
    def src_derivative_dir(self):
        self.arguments["src_derivative_dir"] = \
                lp.GlobalArg("src_derivative_dir",
                        self.geometry_dtype, shape=("ntargets", self.dim),
                        order="C")
        from pytools.obj_array import make_obj_array
        return make_obj_array([
            parse("src_derivative_dir[itgt, %d]" % i)
            for i in range(self.dim)])

    @property
    @memoize_method
    def tgt_derivative_dir(self):
        self.arguments["tgt_derivative_dir"] = \
                lp.GlobalArg("tgt_derivative_dir",
                        self.geometry_dtype, shape=("ntargets", self.dim),
                        order="C")
        from pytools.obj_array import make_obj_array
        return make_obj_array([
            parse("tgt_derivative_dir[itgt, %d]" % i)
            for i in range(self.dim)])

# }}}

# }}}

# vim: fdm=marker<|MERGE_RESOLUTION|>--- conflicted
+++ resolved
@@ -85,19 +85,10 @@
 
 class LayerPotentialBase(KernelComputation, KernelCacheWrapper):
     def __init__(self, ctx, expansions, strength_usage=None,
-            value_dtypes=None,
-<<<<<<< HEAD
-            options=[], name=None, device=None):
+            value_dtypes=None, name=None, device=None):
         KernelComputation.__init__(self, ctx=ctx, out_kernels=expansions,
                 strength_usage=strength_usage, in_kernels=expansions,
-                value_dtypes=value_dtypes,
-                name=name, options=options, device=device)
-=======
-            name=None, device=None):
-        KernelComputation.__init__(self, ctx, expansions, strength_usage,
-                value_dtypes,
-                name, device)
->>>>>>> 2ca20d61
+                value_dtypes=value_dtypes, name=name, device=device)
 
         from pytools import single_valued
         self.dim = single_valued(knl.dim for knl in self.expansions)
