--- conflicted
+++ resolved
@@ -51,75 +51,19 @@
     Coefficients represent the terms in front of the kernel derivatives.
     """
 
-<<<<<<< HEAD
-    def coefficients_from_source(self, kernel, avec, bvec, rscale, sac=None):
-        from sumpy.kernel import (
-            DirectionalSourceDerivative, AsymptoticallyInformedKernel)
-        if kernel is None:
-            kernel = self.kernel
-
-=======
     def coefficients_from_source_vec(self, kernels, avec, bvec, rscale, weights,
             sac=None):
         """This method calculates the full coefficients, sums them up and
         compresses them. This is more efficient that calculating full
         coefficients, compressing and then summing.
         """
-        from sumpy.kernel import KernelWrapper
->>>>>>> 596b33c3
+        from sumpy.kernel import (KernelWrapper,
+            DirectionalSourceDerivative, AsymptoticallyInformedKernel)
         from sumpy.tools import mi_power, mi_factorial
 
         if not self.use_rscale:
             rscale = 1
 
-<<<<<<< HEAD
-        if isinstance(kernel, AsymptoticallyInformedKernel):
-            tmp_kernel = kernel.inner_kernel
-        else:
-            tmp_kernel = kernel
-
-        if isinstance(tmp_kernel, DirectionalSourceDerivative):
-            from sumpy.symbolic import make_sym_vector
-
-            dir_vecs = []
-            while isinstance(tmp_kernel, DirectionalSourceDerivative):
-                dir_vecs.append(make_sym_vector(tmp_kernel.dir_vec_name, kernel.dim))
-                tmp_kernel = tmp_kernel.inner_kernel
-
-            if kernel.get_base_kernel() is not tmp_kernel:
-                raise NotImplementedError("Unknown kernel wrapper.")
-
-            nderivs = len(dir_vecs)
-
-            coeff_identifiers = self.get_full_coefficient_identifiers()
-            result = [0] * len(coeff_identifiers)
-
-            for i, mi in enumerate(coeff_identifiers):
-                # One source derivative is the dot product of the gradient and
-                # directional vector.
-                # For multiple derivatives, gradient of gradients is taken.
-                # For eg: in 3D, 2 source derivatives gives 9 terms and
-                # cartesian_product below enumerates these 9 terms.
-                for deriv_terms in cartesian_product(*[range(kernel.dim)]*nderivs):
-                    prod = 1
-                    derivative_mi = list(mi)
-                    for nderivative, deriv_dim in enumerate(deriv_terms):
-                        prod *= -derivative_mi[deriv_dim]
-                        prod *= dir_vecs[nderivative][deriv_dim]
-                        derivative_mi[deriv_dim] -= 1
-                    if any(v < 0 for v in derivative_mi):
-                        continue
-                    result[i] += mi_power(avec, derivative_mi) * prod
-
-            for i, mi in enumerate(coeff_identifiers):
-                result[i] /= (mi_factorial(mi) * rscale ** sum(mi))
-        else:
-            avec = [sym.UnevaluatedExpr(a * rscale**-1) for a in avec]
-
-            result = [
-                    mi_power(avec, mi) / mi_factorial(mi)
-                    for mi in self.get_full_coefficient_identifiers()]
-=======
         result = [0]*len(self.get_full_coefficient_identifiers())
         for kernel, weight in zip(kernels, weights):
             if isinstance(kernel, KernelWrapper):
@@ -134,7 +78,6 @@
 
             for i, mi in enumerate(self.get_full_coefficient_identifiers()):
                 result[i] += coeffs[i] * weight / mi_factorial(mi)
->>>>>>> 596b33c3
         return (
             self.expansion_terms_wrangler.get_stored_mpole_coefficients_from_full(
                 result, rscale, sac=sac))
