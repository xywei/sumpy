--- conflicted
+++ resolved
@@ -28,12 +28,7 @@
     HelmholtzConformingVolumeTaylorExpansion,
     BiharmonicConformingVolumeTaylorExpansion)
 
-<<<<<<< HEAD
 from sumpy.tools import mi_increment_axis, matvec_toeplitz_upper_triangular
-from pytools import single_valued
-=======
-from sumpy.tools import mi_increment_axis
->>>>>>> b34ffecd
 
 
 class LocalExpansionBase(ExpansionBase):
@@ -268,16 +263,10 @@
         return vector
 
     def translate_from(self, src_expansion, src_coeff_exprs, src_rscale,
-<<<<<<< HEAD
             dvec, tgt_rscale, sac=None, _fast_version=True,
             precomputed_exprs=None):
-        logger.info("building translation operator for %s: %s(%d) -> %s(%d): start"
-                % (src_expansion.kernel,
-=======
-            dvec, tgt_rscale, sac=None, _fast_version=True):
         logger.info("building translation operator for %s: %s(%d) -> %s(%d): start",
                     src_expansion.kernel,
->>>>>>> b34ffecd
                     type(src_expansion).__name__,
                     src_expansion.order,
                     type(self).__name__,
