__copyright__ = "Copyright (C) 2012 Andreas Kloeckner"

__license__ = """
Permission is hereby granted, free of charge, to any person obtaining a copy
of this software and associated documentation files (the "Software"), to deal
in the Software without restriction, including without limitation the rights
to use, copy, modify, merge, publish, distribute, sublicense, and/or sell
copies of the Software, and to permit persons to whom the Software is
furnished to do so, subject to the following conditions:

The above copyright notice and this permission notice shall be included in
all copies or substantial portions of the Software.

THE SOFTWARE IS PROVIDED "AS IS", WITHOUT WARRANTY OF ANY KIND, EXPRESS OR
IMPLIED, INCLUDING BUT NOT LIMITED TO THE WARRANTIES OF MERCHANTABILITY,
FITNESS FOR A PARTICULAR PURPOSE AND NONINFRINGEMENT. IN NO EVENT SHALL THE
AUTHORS OR COPYRIGHT HOLDERS BE LIABLE FOR ANY CLAIM, DAMAGES OR OTHER
LIABILITY, WHETHER IN AN ACTION OF CONTRACT, TORT OR OTHERWISE, ARISING FROM,
OUT OF OR IN CONNECTION WITH THE SOFTWARE OR THE USE OR OTHER DEALINGS IN
THE SOFTWARE.
"""

import sumpy.symbolic as sym

from sumpy.expansion import (
    ExpansionBase, VolumeTaylorExpansion, LaplaceConformingVolumeTaylorExpansion,
    HelmholtzConformingVolumeTaylorExpansion,
    BiharmonicConformingVolumeTaylorExpansion)


class LocalExpansionBase(ExpansionBase):
    pass


import logging
logger = logging.getLogger(__name__)

__doc__ = """

.. autoclass:: VolumeTaylorLocalExpansion
.. autoclass:: H2DLocalExpansion
.. autoclass:: Y2DLocalExpansion
.. autoclass:: LineTaylorLocalExpansion

"""


# {{{ line taylor

class LineTaylorLocalExpansion(LocalExpansionBase):

    def get_storage_index(self, k):
        return k

    def get_coefficient_identifiers(self):
        return list(range(self.order+1))

    def coefficients_from_source(self, avec, bvec, rscale, sac=None):
        # no point in heeding rscale here--just ignore it
        if bvec is None:
            raise RuntimeError("cannot use line-Taylor expansions in a setting "
                    "where the center-target vector is not known at coefficient "
                    "formation")

        tau = sym.Symbol("tau")

        avec_line = avec + tau*bvec

        line_kernel = self.kernel.get_expression(avec_line)

        from sumpy.symbolic import USE_SYMENGINE

        if USE_SYMENGINE:
            from sumpy.tools import MiDerivativeTaker, my_syntactic_subs
            deriv_taker = MiDerivativeTaker(line_kernel, (tau,))

            return [my_syntactic_subs(
                        self.kernel.postprocess_at_target(
                            self.kernel.postprocess_at_source(
                                deriv_taker.diff(i),
                                avec), bvec),
                        {tau: 0})
                    for i in self.get_coefficient_identifiers()]
        else:
            # Workaround for sympy. The automatic distribution after
            # single-variable diff makes the expressions very large
            # (https://github.com/sympy/sympy/issues/4596), so avoid doing
            # single variable diff.
            #
            # See also https://gitlab.tiker.net/inducer/pytential/merge_requests/12

            return [self.kernel.postprocess_at_target(
                        self.kernel.postprocess_at_source(
                            line_kernel.diff("tau", i), avec),
                        bvec)
                    .subs("tau", 0)
                    for i in self.get_coefficient_identifiers()]

    def evaluate(self, coeffs, bvec, rscale, sac=None):
        # no point in heeding rscale here--just ignore it
        from pytools import factorial
        return sym.Add(*(
                coeffs[self.get_storage_index(i)] / factorial(i)
                for i in self.get_coefficient_identifiers()))

# }}}


# {{{ volume taylor

class VolumeTaylorLocalExpansionBase(LocalExpansionBase):
    """
    Coefficients represent derivative values of the kernel.
    """

    def coefficients_from_source(self, avec, bvec, rscale, sac=None):
        from sumpy.tools import MiDerivativeTaker
        ppkernel = self.kernel.postprocess_at_source(
                self.kernel.get_expression(avec), avec)

        taker = MiDerivativeTaker(ppkernel, avec)
        return [
                taker.diff(mi) * rscale ** sum(mi)
                for mi in self.get_coefficient_identifiers()]

    def evaluate(self, coeffs, bvec, rscale, sac=None):
        evaluated_coeffs = (
            self.expansion_terms_wrangler.get_full_kernel_derivatives_from_stored(
                coeffs, rscale, sac=sac))

        bvec = [b*rscale**-1 for b in bvec]
<<<<<<< HEAD
        from sumpy.tools import mi_power, mi_factorial
=======
        mi_to_index = {mi: i for i, mi in
                        enumerate(self.get_full_coefficient_identifiers())}

        # Sort multi-indices so that last dimension varies fastest
        sorted_target_mis = sorted(self.get_full_coefficient_identifiers())
        dim = self.dim

        # Start with an invalid "seen" multi-index
        seen_mi = [-1]*dim
        # Local sum keep the sum of the terms that differ by each dimension
        local_sum = [0]*dim
        # Local multiplier keep the scalar that the sum has to be multiplied by
        # when adding to the sum of the preceding dimension.
        local_multiplier = [0]*dim

        # For the multi-indices in 3D, local_sum looks like this:
        #
        # Multi-index | coef | local_sum                              | local_mult
        # (0, 0, 0)   |  c0  | 0, 0,                c0                | 0, 1, 1
        # (0, 0, 1)   |  c1  | 0, 0,                c0+c1*dz          | 0, 1, 1
        # (0, 0, 2)   |  c2  | 0, 0,                c0+c1*dz+c2*dz^2  | 0, 1, 1
        # (0, 1, 0)   |  c3  | 0, c0+c1*dz+c2*dz^2, c3                | 0, 1, dy
        # (0, 1, 1)   |  c4  | 0, c0+c1*dz+c2*dz^2, c3+c4*dz          | 0, 1, dy
        # (0, 1, 2)   |  c5  | 0, c0+c1*dz+c2*dz^2, c3+c4*dz+c5*dz^2  | 0, 1, dy
        # (0, 2, 0)   |  c6  | 0, c0+c1*dz+c2*dz^2, c6                | 0, 1, dy^2
        #             |      |    +dy*(c3+c4*dz+c5*dz^2)              |
        # (0, 2, 1)   |  c7  | 0, c0+c1*dz+c2*dz^2, c6+c7*dz          | 0, 1, dy^2
        #             |      |    +dy*(c3+c4*dz+c5*dz^2)              |
        # (0, 2, 2)   |  c8  | 0, c0+c1*dz+c2*dz^2, c6+c7*dz+x8*dz^2  | 0, 1, dy^2
        #             |      |    +dy*(c3+c4*dz+c5*dz^2)              |
        # (1, 0, 0)   |  c8  | c0+c1*dz+c2*dz^2,         0, 0         | 0, dx, 1
        #             |      |  +dy*(c3+c4*dz+c5*dz^2)                |
        #             |      |  +dy^2*(c6+c7*dz+c8*dz^2)              |

        for mi in sorted_target_mis:

            # {{{ handle the case where a not-last dimension "clicked over"

            # (where d will be that not-last dimension)

            # Iterate in reverse order of dimensions to properly handle a
            # "double click-over".

            for d in reversed(range(dim-1)):
                if seen_mi[d] != mi[d]:
                    # If the dimension d of mi changed from the previous value
                    # then the sum for dimension d+1 is complete, add it to
                    # dimension d after multiplying and restart.

                    local_sum[d] += local_sum[d+1]*local_multiplier[d+1]
                    local_sum[d+1] = 0
                    local_multiplier[d+1] = bvec[d]**mi[d] / factorial(mi[d])

            # }}}

            local_sum[dim-1] += evaluated_coeffs[mi_to_index[mi]] * \
                                    bvec[dim-1]**mi[dim-1] / factorial(mi[dim-1])
            seen_mi = mi

        for d in reversed(range(dim-1)):
            local_sum[d] += local_sum[d+1]*local_multiplier[d+1]

        # {{{ simpler, functionally equivalent code

        if 0:
            from sumpy.tools import mi_power, mi_factorial
>>>>>>> db59a26e

        return sum(
            coeff
            * mi_power(bvec, mi, evaluate=False)
            / mi_factorial(mi)
            for coeff, mi in zip(
                    evaluated_coeffs, self.get_full_coefficient_identifiers()))

    def translate_from(self, src_expansion, src_coeff_exprs, src_rscale,
            dvec, tgt_rscale, sac=None):
        logger.info("building translation operator: %s(%d) -> %s(%d): start"
                % (type(src_expansion).__name__,
                    src_expansion.order,
                    type(self).__name__,
                    self.order))

        if not self.use_rscale:
            src_rscale = 1
            tgt_rscale = 1

        from sumpy.expansion.multipole import VolumeTaylorMultipoleExpansionBase
        if isinstance(src_expansion, VolumeTaylorMultipoleExpansionBase):
            # We know the general form of the multipole expansion is:
            #
            #    coeff0 * diff(kernel, mi0) + coeff1 * diff(kernel, mi1) + ...
            #
            # To get the local expansion coefficients, we take derivatives of
            # the multipole expansion.
            #
            # This code speeds up derivative taking by caching all kernel
            # derivatives.

            taker = src_expansion.get_kernel_derivative_taker(dvec)

            from sumpy.tools import add_mi

            # Calculate a elementwise maximum multi-index because the number
            # of multi-indices needed is much less than
            # gnitstam(src_order + tgt order) when PDE conforming expansions
            # are used. For full Taylor, there's no difference.

            def calc_max_mi(mis):
                return (max(mi[i] for mi in mis) for i in range(self.dim))

            src_max_mi = calc_max_mi(src_expansion.get_coefficient_identifiers())
            tgt_max_mi = calc_max_mi(self.get_coefficient_identifiers())
            max_mi = add_mi(src_max_mi, tgt_max_mi)

            # Create a expansion terms wrangler for derivatives up to order
            # (tgt order)+(src order) including a corresponding reduction matrix
            tgtplusderiv_exp_terms_wrangler = \
                src_expansion.expansion_terms_wrangler.copy(
                        order=self.order + src_expansion.order, max_mi=tuple(max_mi))
            tgtplusderiv_coeff_ids = \
                tgtplusderiv_exp_terms_wrangler.get_coefficient_identifiers()
            tgtplusderiv_full_coeff_ids = \
                tgtplusderiv_exp_terms_wrangler.get_full_coefficient_identifiers()

            tgtplusderiv_ident_to_index = {ident: i for i, ident in
                                enumerate(tgtplusderiv_full_coeff_ids)}

            result = []
            for lexp_mi in self.get_coefficient_identifiers():
                lexp_mi_terms = []

                # Embed the source coefficients in the coefficient array
                # for the (tgt order)+(src order) wrangler, offset by lexp_mi.
                embedded_coeffs = [0] * len(tgtplusderiv_full_coeff_ids)
                for coeff, term in zip(
                        src_coeff_exprs,
                        src_expansion.get_coefficient_identifiers()):
                    embedded_coeffs[
                            tgtplusderiv_ident_to_index[add_mi(lexp_mi, term)]] \
                                    = coeff

                # Compress the embedded coefficient set
                stored_coeffs = tgtplusderiv_exp_terms_wrangler \
                        .get_stored_mpole_coefficients_from_full(
                                embedded_coeffs, src_rscale, sac=sac)

                # Sum the embedded coefficient set
                for tgtplusderiv_coeff_id, coeff in zip(tgtplusderiv_coeff_ids,
                                                        stored_coeffs):
                    if coeff == 0:
                        continue
                    nderivatives_for_scaling = \
                            sum(tgtplusderiv_coeff_id)-sum(lexp_mi)
                    kernel_deriv = (
                            src_expansion.get_scaled_multipole(
                                taker.diff(tgtplusderiv_coeff_id),
                                dvec, src_rscale,
                                nderivatives=sum(tgtplusderiv_coeff_id),
                                nderivatives_for_scaling=nderivatives_for_scaling))

                    lexp_mi_terms.append(
                            coeff * kernel_deriv * tgt_rscale**sum(lexp_mi))
                result.append(sym.Add(*lexp_mi_terms))
            logger.info("building translation operator: done")
            return result

        rscale_ratio = sym.UnevaluatedExpr(tgt_rscale/src_rscale)

        from sumpy.tools import MiDerivativeTaker
        from math import factorial
        src_wrangler = src_expansion.expansion_terms_wrangler
        src_coeffs = (
            src_wrangler.get_full_kernel_derivatives_from_stored(
                src_coeff_exprs, src_rscale))
        src_mis = \
            src_expansion.expansion_terms_wrangler.get_full_coefficient_identifiers()

        src_mi_to_index = dict((mi, i) for i, mi in enumerate(src_mis))

        tgt_mis = \
            self.expansion_terms_wrangler.get_coefficient_identifiers()
        tgt_mi_to_index = dict((mi, i) for i, mi in enumerate(tgt_mis))

        tgt_split = self.expansion_terms_wrangler._get_coeff_identifier_split()

        p = max(sum(mi) for mi in src_mis)
        result = [0] * len(tgt_mis)

        # This algorithm uses the observation that L2L coefficients
        # have the following form in 2D
        #
        # $T_{m, n} = \sum_{i\le p-m, j\le p-n-m-i} C_{i+m, j+n}
        #             d_x^i d_y^j \binom{i+m}{i} \binom{n+j}{j}$
        # and can be rewritten as follows.
        #
        # Let $Y1_{m, n} = \sum_{j\le p-m-n} C_{m, j+n} d_y^j \binom{j+n}{j}$.
        #
        # Then, $T_{m, n} = \sum_{i\le p-m} Y1_{i+m, j} d_x^i \binom{i+m}{i}$.
        #
        # Expanding this to 3D,
        # $T_{m, n, l} = \sum_{i \le p-m, j \le p-n-m-i, k \le p-n-m-l-i-j}
        #             C_{i+m, j+n, k+l} d_x^i d_y^j d_z^k
        #             \binom{i+m}{i} \binom{n+j}{j} \binom{l+k}{k}$
        #
        # Let,
        # $Y1_{m, n, l} = \sum_{k\le p-m-n-l} C_{m, n, k+l} d_z^k \binom{k+l}{l}$
        # and,
        # $Y2_{m, n, l} = \sum_{j\le p-m-n} Y1_{m, j+n, l} d_y^j \binom{j+n}{n}$.
        #
        # Then,
        # $T_{m, n, l} = \sum_{i\le p-m} Y2_{i+m, n, l} d_x^i \binom{i+m}{m}$.
        #
        # Cost of the above algorithm is O(p^4) for full since each value needs
        # O(p) work and there are O(p^3) values for T, Y1, Y2.
        # For a hyperplane of coefficients with normal direction `l` fixed,
        # we need only O(p^2) of $T, Y1, Y2$ and since there are only a constant
        # number of coefficient hyperplanes in compressed, the algorithm is
        # O(p^3)

        # We start by iterating through all the axis which is at most 3 iterations
        # This is one iteration for full because all the O(p) hyperplanes are
        # parallel to each other.
        # This is one for compressed with elliptic PDEs because the the O(1)
        # hyperplanes are parallel to each other
        for normal_dir in set(d for d, _ in tgt_split):
            # Use the normal_dir as the first dimension to vary so that the below
            # algorithm is O(p^{d+1}) for full and O(p^{d}) for compressed
            dims = [normal_dir] + list(range(normal_dir)) + \
                    list(range(normal_dir+1, self.dim))
            # Start with source coefficients
            C = src_coeffs   # noqa: N806
            # O(1) iterations
            for d in dims:
                Y = [0] * len(src_mis)   # noqa: N806
                # Only O(p^{d-1}) operations are used in compressed
                # All of them are used in full.
                for i, s in enumerate(src_mis):
                    # O(p) iterations
                    for q in range(p+1-sum(s)):
                        src_mi = list(s)
                        src_mi[d] += q
                        src_mi = tuple(src_mi)
                        if src_mi in src_mi_to_index:
                            Y[i] += (dvec[d]/src_rscale) ** q * \
                                    C[src_mi_to_index[src_mi]] / factorial(q)
                # Y at the end of the iteration becomes the source coefficients
                # for the next iteration
                C = Y        # noqa: N806

            for mi in tgt_mis:
                # In L2L, source level has same or higher order than target level
                assert mi in src_mi_to_index
                # Add to result after scaling
                result[tgt_mi_to_index[mi]] += Y[src_mi_to_index[mi]] \
                                                    * rscale_ratio ** sum(mi)

        # {{{ simpler, functionally equivalent code
        if 0:
            # Rscale/operand magnitude is fairly sensitive to the order of
            # operations--which is something we don't have fantastic control
            # over at the symbolic level. Scaling dvec, then differentiating,
            # and finally rescaling dvec leaves the expression needing a scaling
            # to compensate for differentiating which is done at the end.
            # This moves the two cancelling "rscales" closer to each other at
            # the end in the hope of helping rscale magnitude.
            dvec_scaled = [d*src_rscale for d in dvec]
            expr = src_expansion.evaluate(src_coeff_exprs, dvec_scaled,
                        rscale=src_rscale, sac=sac)
            replace_dict = {d: d/src_rscale for d in dvec}
            taker = MiDerivativeTaker(expr, dvec)
            rscale_ratio = sym.UnevaluatedExpr(tgt_rscale/src_rscale)
            result = [
                    (taker.diff(mi).xreplace(replace_dict) * rscale_ratio**sum(mi))
                    for mi in self.get_coefficient_identifiers()]
        # }}}
        logger.info("building translation operator: done")
        return result


class VolumeTaylorLocalExpansion(
        VolumeTaylorExpansion,
        VolumeTaylorLocalExpansionBase):

    def __init__(self, kernel, order, use_rscale=None):
        VolumeTaylorLocalExpansionBase.__init__(self, kernel, order, use_rscale)
        VolumeTaylorExpansion.__init__(self, kernel, order, use_rscale)


class LaplaceConformingVolumeTaylorLocalExpansion(
        LaplaceConformingVolumeTaylorExpansion,
        VolumeTaylorLocalExpansionBase):

    def __init__(self, kernel, order, use_rscale=None):
        VolumeTaylorLocalExpansionBase.__init__(self, kernel, order, use_rscale)
        LaplaceConformingVolumeTaylorExpansion.__init__(
                self, kernel, order, use_rscale)


class HelmholtzConformingVolumeTaylorLocalExpansion(
        HelmholtzConformingVolumeTaylorExpansion,
        VolumeTaylorLocalExpansionBase):

    def __init__(self, kernel, order, use_rscale=None):
        VolumeTaylorLocalExpansionBase.__init__(self, kernel, order, use_rscale)
        HelmholtzConformingVolumeTaylorExpansion.__init__(
                self, kernel, order, use_rscale)


class BiharmonicConformingVolumeTaylorLocalExpansion(
        BiharmonicConformingVolumeTaylorExpansion,
        VolumeTaylorLocalExpansionBase):

    def __init__(self, kernel, order, use_rscale=None):
        VolumeTaylorLocalExpansionBase.__init__(self, kernel, order, use_rscale)
        BiharmonicConformingVolumeTaylorExpansion.__init__(
                self, kernel, order, use_rscale)

# }}}


# {{{ 2D Bessel-based-expansion

class _FourierBesselLocalExpansion(LocalExpansionBase):
    def get_storage_index(self, k):
        return self.order+k

    def get_coefficient_identifiers(self):
        return list(range(-self.order, self.order+1))

    def coefficients_from_source(self, avec, bvec, rscale, sac=None):
        if not self.use_rscale:
            rscale = 1

        from sumpy.symbolic import sym_real_norm_2
        hankel_1 = sym.Function("hankel_1")

        arg_scale = self.get_bessel_arg_scaling()

        # The coordinates are negated since avec points from source to center.
        source_angle_rel_center = sym.atan2(-avec[1], -avec[0])
        avec_len = sym_real_norm_2(avec)
        return [self.kernel.postprocess_at_source(
                    hankel_1(c, arg_scale * avec_len)
                    * rscale ** abs(c)
                    * sym.exp(sym.I * c * source_angle_rel_center), avec)
                    for c in self.get_coefficient_identifiers()]

    def evaluate(self, coeffs, bvec, rscale, sac=None):
        if not self.use_rscale:
            rscale = 1

        from sumpy.symbolic import sym_real_norm_2
        bessel_j = sym.Function("bessel_j")
        bvec_len = sym_real_norm_2(bvec)
        target_angle_rel_center = sym.atan2(bvec[1], bvec[0])

        arg_scale = self.get_bessel_arg_scaling()

        return sum(coeffs[self.get_storage_index(c)]
                   * self.kernel.postprocess_at_target(
                       bessel_j(c, arg_scale * bvec_len)
                       / rscale ** abs(c)
                       * sym.exp(sym.I * c * -target_angle_rel_center), bvec)
                for c in self.get_coefficient_identifiers())

    def translate_from(self, src_expansion, src_coeff_exprs, src_rscale,
            dvec, tgt_rscale, sac=None):
        from sumpy.symbolic import sym_real_norm_2

        if not self.use_rscale:
            src_rscale = 1
            tgt_rscale = 1

        arg_scale = self.get_bessel_arg_scaling()

        if isinstance(src_expansion, type(self)):
            dvec_len = sym_real_norm_2(dvec)
            bessel_j = sym.Function("bessel_j")
            new_center_angle_rel_old_center = sym.atan2(dvec[1], dvec[0])
            translated_coeffs = []
            for j in self.get_coefficient_identifiers():
                translated_coeffs.append(
                    sum(src_coeff_exprs[src_expansion.get_storage_index(m)]
                        * bessel_j(m - j, arg_scale * dvec_len)
                        / src_rscale ** abs(m)
                        * tgt_rscale ** abs(j)
                        * sym.exp(sym.I * (m - j) * -new_center_angle_rel_old_center)
                    for m in src_expansion.get_coefficient_identifiers()))
            return translated_coeffs

        if isinstance(src_expansion, self.mpole_expn_class):
            dvec_len = sym_real_norm_2(dvec)
            hankel_1 = sym.Function("hankel_1")
            new_center_angle_rel_old_center = sym.atan2(dvec[1], dvec[0])
            translated_coeffs = []
            for j in self.get_coefficient_identifiers():
                translated_coeffs.append(
                    sum(
                        (-1) ** j
                        * hankel_1(m + j, arg_scale * dvec_len)
                        * src_rscale ** abs(m)
                        * tgt_rscale ** abs(j)
                        * sym.exp(sym.I * (m + j) * new_center_angle_rel_old_center)
                        * src_coeff_exprs[src_expansion.get_storage_index(m)]
                        for m in src_expansion.get_coefficient_identifiers()))
            return translated_coeffs

        raise RuntimeError("do not know how to translate %s to %s"
                           % (type(src_expansion).__name__,
                               type(self).__name__))


class H2DLocalExpansion(_FourierBesselLocalExpansion):
    def __init__(self, kernel, order, use_rscale=None):
        from sumpy.kernel import HelmholtzKernel
        assert (isinstance(kernel.get_base_kernel(), HelmholtzKernel)
                and kernel.dim == 2)

        super().__init__(kernel, order, use_rscale)

        from sumpy.expansion.multipole import H2DMultipoleExpansion
        self.mpole_expn_class = H2DMultipoleExpansion

    def get_bessel_arg_scaling(self):
        return sym.Symbol(self.kernel.get_base_kernel().helmholtz_k_name)


class Y2DLocalExpansion(_FourierBesselLocalExpansion):
    def __init__(self, kernel, order, use_rscale=None):
        from sumpy.kernel import YukawaKernel
        assert (isinstance(kernel.get_base_kernel(), YukawaKernel)
                and kernel.dim == 2)

        super().__init__(kernel, order, use_rscale)

        from sumpy.expansion.multipole import Y2DMultipoleExpansion
        self.mpole_expn_class = Y2DMultipoleExpansion

    def get_bessel_arg_scaling(self):
        return sym.I * sym.Symbol(self.kernel.get_base_kernel().yukawa_lambda_name)

# }}}

# vim: fdm=marker<|MERGE_RESOLUTION|>--- conflicted
+++ resolved
@@ -129,76 +129,7 @@
                 coeffs, rscale, sac=sac))
 
         bvec = [b*rscale**-1 for b in bvec]
-<<<<<<< HEAD
         from sumpy.tools import mi_power, mi_factorial
-=======
-        mi_to_index = {mi: i for i, mi in
-                        enumerate(self.get_full_coefficient_identifiers())}
-
-        # Sort multi-indices so that last dimension varies fastest
-        sorted_target_mis = sorted(self.get_full_coefficient_identifiers())
-        dim = self.dim
-
-        # Start with an invalid "seen" multi-index
-        seen_mi = [-1]*dim
-        # Local sum keep the sum of the terms that differ by each dimension
-        local_sum = [0]*dim
-        # Local multiplier keep the scalar that the sum has to be multiplied by
-        # when adding to the sum of the preceding dimension.
-        local_multiplier = [0]*dim
-
-        # For the multi-indices in 3D, local_sum looks like this:
-        #
-        # Multi-index | coef | local_sum                              | local_mult
-        # (0, 0, 0)   |  c0  | 0, 0,                c0                | 0, 1, 1
-        # (0, 0, 1)   |  c1  | 0, 0,                c0+c1*dz          | 0, 1, 1
-        # (0, 0, 2)   |  c2  | 0, 0,                c0+c1*dz+c2*dz^2  | 0, 1, 1
-        # (0, 1, 0)   |  c3  | 0, c0+c1*dz+c2*dz^2, c3                | 0, 1, dy
-        # (0, 1, 1)   |  c4  | 0, c0+c1*dz+c2*dz^2, c3+c4*dz          | 0, 1, dy
-        # (0, 1, 2)   |  c5  | 0, c0+c1*dz+c2*dz^2, c3+c4*dz+c5*dz^2  | 0, 1, dy
-        # (0, 2, 0)   |  c6  | 0, c0+c1*dz+c2*dz^2, c6                | 0, 1, dy^2
-        #             |      |    +dy*(c3+c4*dz+c5*dz^2)              |
-        # (0, 2, 1)   |  c7  | 0, c0+c1*dz+c2*dz^2, c6+c7*dz          | 0, 1, dy^2
-        #             |      |    +dy*(c3+c4*dz+c5*dz^2)              |
-        # (0, 2, 2)   |  c8  | 0, c0+c1*dz+c2*dz^2, c6+c7*dz+x8*dz^2  | 0, 1, dy^2
-        #             |      |    +dy*(c3+c4*dz+c5*dz^2)              |
-        # (1, 0, 0)   |  c8  | c0+c1*dz+c2*dz^2,         0, 0         | 0, dx, 1
-        #             |      |  +dy*(c3+c4*dz+c5*dz^2)                |
-        #             |      |  +dy^2*(c6+c7*dz+c8*dz^2)              |
-
-        for mi in sorted_target_mis:
-
-            # {{{ handle the case where a not-last dimension "clicked over"
-
-            # (where d will be that not-last dimension)
-
-            # Iterate in reverse order of dimensions to properly handle a
-            # "double click-over".
-
-            for d in reversed(range(dim-1)):
-                if seen_mi[d] != mi[d]:
-                    # If the dimension d of mi changed from the previous value
-                    # then the sum for dimension d+1 is complete, add it to
-                    # dimension d after multiplying and restart.
-
-                    local_sum[d] += local_sum[d+1]*local_multiplier[d+1]
-                    local_sum[d+1] = 0
-                    local_multiplier[d+1] = bvec[d]**mi[d] / factorial(mi[d])
-
-            # }}}
-
-            local_sum[dim-1] += evaluated_coeffs[mi_to_index[mi]] * \
-                                    bvec[dim-1]**mi[dim-1] / factorial(mi[dim-1])
-            seen_mi = mi
-
-        for d in reversed(range(dim-1)):
-            local_sum[d] += local_sum[d+1]*local_multiplier[d+1]
-
-        # {{{ simpler, functionally equivalent code
-
-        if 0:
-            from sumpy.tools import mi_power, mi_factorial
->>>>>>> db59a26e
 
         return sum(
             coeff
