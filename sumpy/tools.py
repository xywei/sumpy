--- conflicted
+++ resolved
@@ -670,7 +670,6 @@
         return expr
 
 
-<<<<<<< HEAD
 def reduced_row_echelon_form(m):
     """Calculates a reduced row echelon form of a
     matrix `m`.
@@ -760,11 +759,12 @@
         big = np.hstack((A, b))
     red = reduced_row_echelon_form(big)[0]
     return red[:, big.shape[0]:]
-=======
+
+
 def is_obj_array_like(ary):
     return (
             isinstance(ary, (tuple, list))
             or (isinstance(ary, np.ndarray) and ary.dtype.char == "O"))
->>>>>>> 40590533
+
 
 # vim: fdm=marker