__copyright__ = "Copyright (C) 2013 Andreas Kloeckner"

__license__ = """
Permission is hereby granted, free of charge, to any person obtaining a copy
of this software and associated documentation files (the "Software"), to deal
in the Software without restriction, including without limitation the rights
to use, copy, modify, merge, publish, distribute, sublicense, and/or sell
copies of the Software, and to permit persons to whom the Software is
furnished to do so, subject to the following conditions:

The above copyright notice and this permission notice shall be included in
all copies or substantial portions of the Software.

THE SOFTWARE IS PROVIDED "AS IS", WITHOUT WARRANTY OF ANY KIND, EXPRESS OR
IMPLIED, INCLUDING BUT NOT LIMITED TO THE WARRANTIES OF MERCHANTABILITY,
FITNESS FOR A PARTICULAR PURPOSE AND NONINFRINGEMENT. IN NO EVENT SHALL THE
AUTHORS OR COPYRIGHT HOLDERS BE LIABLE FOR ANY CLAIM, DAMAGES OR OTHER
LIABILITY, WHETHER IN AN ACTION OF CONTRACT, TORT OR OTHERWISE, ARISING FROM,
OUT OF OR IN CONNECTION WITH THE SOFTWARE OR THE USE OR OTHER DEALINGS IN
THE SOFTWARE.
"""

import numpy as np
import loopy as lp
from loopy.version import MOST_RECENT_LANGUAGE_VERSION

from sumpy.tools import KernelCacheWrapper, KernelComputation

import logging
logger = logging.getLogger(__name__)


__doc__ = """

Particle-to-expansion
---------------------

.. autoclass:: P2EBase
.. autoclass:: P2EFromSingleBox
.. autoclass:: P2EFromCSR

"""


# {{{ P2E base class

class P2EBase(KernelComputation, KernelCacheWrapper):
    """Common input processing for kernel computations."""

    def __init__(self, ctx, expansion, kernels=None,
            name=None, device=None, strength_usage=None):
        """
        :arg expansion: a subclass of :class:`sympy.expansion.ExpansionBase`
        :arg strength_usage: A list of integers indicating which expression
          uses which source strength indicator. This implicitly specifies the
          number of strength arrays that need to be passed.
          Default: all kernels use the same strength.
        """
        from sumpy.kernel import (TargetTransformationRemover,
                SourceTransformationRemover)
        txr = TargetTransformationRemover()
        sxr = SourceTransformationRemover()

        if kernels is None:
            kernels = [txr(expansion.kernel)]
        else:
            kernels = kernels

        expansion = expansion.with_kernel(sxr(txr(expansion.kernel)))

        for knl in kernels:
            assert txr(knl) == knl
            assert sxr(knl) == expansion.kernel

        KernelComputation.__init__(self, ctx=ctx, target_kernels=[],
            source_kernels=kernels,
            strength_usage=strength_usage, value_dtypes=None,
            name=name, device=device)

        from sumpy.kernel import AsymptoticallyInformedKernel
        base_knl = TargetDerivativeRemover()(expansion.kernel)
        if base_knl != expansion.kernel:
            if isinstance(base_knl, AsymptoticallyInformedKernel):
                # TODO: target derivatives of scaled kernels using Leibniz's rule
                # (fg)' = f'g + fg' ==> f' = [(fg)' - fg'] / g = (fg)'/g - fg'/g,
                # i.e.,
                #        f' ~ QBX[(fg)']/g - QBX[fg]*g'/g^2,
                # where
                #        QBX[(fg)'] ~ QBX[fg]',
                # can be computed by differentiating QBMAX local expansions.
                raise ValueError(
                    "derivatives of scaled kernel is not currently supported.")

        self.expansion = expansion
        self.dim = expansion.dim
        self._vector_names = {"a"}

    def get_loopy_instructions(self, isotropic_expansion=True):
        from sumpy.symbolic import make_sym_vector
        avec = make_sym_vector("a", self.dim)

        if isotropic_expansion:
            bvec = None
        else:
            # non-isotropic expansions like QBMAX depend on bvec
            bvec = make_sym_vector("b", self.dim)

        import sumpy.symbolic as sp
        rscale = sp.Symbol("rscale")

        from sumpy.assignment_collection import SymbolicAssignmentCollection
        sac = SymbolicAssignmentCollection()

        strengths = [sp.Symbol(f"strength_{i}") for i in self.strength_usage]
        coeffs = self.expansion.coefficients_from_source_vec(self.source_kernels,
                    avec, None, rscale, strengths, sac=sac)

        coeff_names = []
<<<<<<< HEAD
        for knl_idx, kernel in enumerate(self.kernels):
            for i, coeff_i in enumerate(
                self.expansion.coefficients_from_source(kernel, avec, bvec, rscale,
                     sac)
            ):
                sac.add_assignment(f"coeff{i}_{knl_idx}", coeff_i)
                coeff_names.append(f"coeff{i}_{knl_idx}")
=======
        for i, coeff in enumerate(coeffs):
            sac.add_assignment(f"coeff{i}", coeff)
            coeff_names.append(f"coeff{i}")
>>>>>>> 596b33c3

        sac.run_global_cse()

        code_transformers = [self.expansion.get_code_transformer()] \
            + [kernel.get_code_transformer() for kernel in self.source_kernels]

        from sumpy.codegen import to_loopy_insns
        return to_loopy_insns(
                sac.assignments.items(),
                vector_names=self._vector_names,
                pymbolic_expr_maps=code_transformers,
                retain_names=coeff_names,
                complex_dtype=np.complex128  # FIXME
                )

    def get_cache_key(self):
        return (type(self).__name__, self.name, self.expansion,
                tuple(self.source_kernels), tuple(self.strength_usage))


# }}}

# {{{ P2E from single box (P2M, likely)

class P2EFromSingleBox(P2EBase):
    default_name = "p2e_from_single_box"

    def get_kernel(self):
        ncoeffs = len(self.expansion)

        from sumpy.tools import gather_loopy_source_arguments
        loopy_knl = lp.make_kernel(
                [
                    "{[isrc_box]: 0<=isrc_box<nsrc_boxes}",
                    "{[isrc,idim]: isrc_start<=isrc<isrc_end and 0<=idim<dim}",
                    ],
                ["""
                for isrc_box
                    <> src_ibox = source_boxes[isrc_box]
                    <> isrc_start = box_source_starts[src_ibox]
                    <> isrc_end = isrc_start+box_source_counts_nonchild[src_ibox]

                    <> center[idim] = centers[idim, src_ibox] {id=fetch_center}

                    for isrc
                        <> a[idim] = center[idim] - sources[idim, isrc] {dup=idim}
                        """] + self.get_loopy_instructions() + ["""
                    end
                    """] + [f"<> strength_{i} = strengths[{i}, isrc]" for
                        i in set(self.strength_usage)] + [f"""
                    tgt_expansions[src_ibox-tgt_base_ibox, {coeffidx}] = \
                        simul_reduce(sum, isrc, coeff{coeffidx}) \
                            {{id_prefix=write_expn}}
                    """ for coeffidx in range(ncoeffs)] + ["""
                end
                """],
                [
                    lp.GlobalArg("sources", None, shape=(self.dim, "nsources"),
                        dim_tags="sep,c"),
                    lp.GlobalArg("strengths", None,
                        shape="strength_count, nsources", dim_tags="sep,C"),
                    lp.GlobalArg("box_source_starts,box_source_counts_nonchild",
                        None, shape=None),
                    lp.GlobalArg("centers", None, shape="dim, aligned_nboxes"),
                    lp.ValueArg("rscale", None),
                    lp.GlobalArg("tgt_expansions", None,
                        shape=("nboxes", ncoeffs), offset=lp.auto),
                    lp.ValueArg("nboxes,aligned_nboxes,tgt_base_ibox", np.int32),
                    lp.ValueArg("nsources", np.int32),
                    "..."
                ] + gather_loopy_source_arguments(self.source_kernels
                        + (self.expansion,)),
                name=self.name,
                assumptions="nsrc_boxes>=1",
                silenced_warnings="write_race(write_expn*)",
                default_offset=lp.auto,
                fixed_parameters=dict(dim=self.dim,
                    strength_count=self.strength_count),
                lang_version=MOST_RECENT_LANGUAGE_VERSION)

        for knl in self.source_kernels:
            loopy_knl = knl.prepare_loopy_kernel(loopy_knl)
        loopy_knl = lp.tag_inames(loopy_knl, "idim*:unr")

        return loopy_knl

    def get_optimized_kernel(self):
        # FIXME
        knl = self.get_kernel()
        knl = lp.split_iname(knl, "isrc_box", 16, outer_tag="g.0")
        knl = self._allow_redundant_execution_of_knl_scaling(knl)

        return knl

    def __call__(self, queue, **kwargs):
        """
        :arg expansions:
        :arg source_boxes:
        :arg box_source_starts:
        :arg box_source_counts_nonchild:
        :arg centers:
        :arg sources:
        :arg strengths:
        :arg rscale:
        """
        centers = kwargs.pop("centers")
        # "1" may be passed for rscale, which won't have its type
        # meaningfully inferred. Make the type of rscale explicit.
        rscale = centers.dtype.type(kwargs.pop("rscale"))

        knl = self.get_cached_optimized_kernel()

        return knl(queue, centers=centers, rscale=rscale, **kwargs)

# }}}


# {{{ P2E from CSR-like interaction list

class P2EFromCSR(P2EBase):
    default_name = "p2e_from_csr"

    def get_kernel(self):
        ncoeffs = len(self.expansion)

        from sumpy.tools import gather_loopy_source_arguments
        arguments = (
                [
                    lp.GlobalArg("sources", None, shape=(self.dim, "nsources"),
                        dim_tags="sep,c"),
                    lp.GlobalArg("strengths", None, shape="strength_count, nsources",
                        dim_tags="sep,C"),
                    lp.GlobalArg("source_box_starts,source_box_lists",
                        None, shape=None, offset=lp.auto),
                    lp.GlobalArg("box_source_starts,box_source_counts_nonchild",
                        None, shape=None),
                    lp.GlobalArg("centers", None, shape="dim, naligned_boxes"),
                    lp.GlobalArg("tgt_expansions", None,
                        shape=("ntgt_level_boxes", ncoeffs), offset=lp.auto),
                    lp.ValueArg("naligned_boxes,ntgt_level_boxes,tgt_base_ibox",
                        np.int32),
                    lp.ValueArg("nsources", np.int32),
                    "..."
                ] + gather_loopy_source_arguments(self.source_kernels
                        + (self.expansion,)))

        loopy_knl = lp.make_kernel(
                [
                    "{[itgt_box]: 0<=itgt_box<ntgt_boxes}",
                    "{[isrc_box]: isrc_box_start<=isrc_box<isrc_box_stop}",
                    "{[isrc]: isrc_start<=isrc<isrc_end}",
                    "{[idim]: 0<=idim<dim}",
                    ],
                ["""
                for itgt_box
                    <> tgt_ibox = target_boxes[itgt_box]

                    <> center[idim] = centers[idim, tgt_ibox] {id=fetch_center}

                    <> isrc_box_start = source_box_starts[itgt_box]
                    <> isrc_box_stop = source_box_starts[itgt_box+1]

                    for isrc_box
                        <> src_ibox = source_box_lists[isrc_box]
                        <> isrc_start = box_source_starts[src_ibox]
                        <> isrc_end = isrc_start+box_source_counts_nonchild[src_ibox]

                        for isrc
                            <> a[idim] = center[idim] - sources[idim, isrc] \
                                    {dup=idim}
                    """] + [f"""
                             <> strength_{i} = strengths[{i}, isrc]
                             """ for i in set(self.strength_usage)] + self.get_loopy_instructions() + ["""
                        end
                    end"""] + [f"""
                    tgt_expansions[tgt_ibox - tgt_base_ibox, {coeffidx}] = \
                            simul_reduce(sum, (isrc_box, isrc), coeff{coeffidx}) \
                            {{id_prefix=write_expn}}
                    """ for coeffidx in range(ncoeffs)] + ["""
                end
                """],
                arguments,
                name=self.name,
                assumptions="ntgt_boxes>=1",
                silenced_warnings="write_race(write_expn*)",
                default_offset=lp.auto,
                fixed_parameters=dict(dim=self.dim,
                    strength_count=self.strength_count),
                lang_version=MOST_RECENT_LANGUAGE_VERSION)

        for knl in self.source_kernels:
            loopy_knl = knl.prepare_loopy_kernel(loopy_knl)
        loopy_knl = lp.tag_inames(loopy_knl, "idim*:unr")

        return loopy_knl

    def get_optimized_kernel(self):
        # FIXME
        knl = self.get_kernel()
        knl = lp.split_iname(knl, "itgt_box", 16, outer_tag="g.0")
        knl = self._allow_redundant_execution_of_knl_scaling(knl)

        return knl

    def __call__(self, queue, **kwargs):
        """
        :arg expansions:
        :arg source_boxes:
        :arg box_source_starts:
        :arg box_source_counts_nonchild:
        :arg centers:
        :arg sources:
        :arg strengths:
        :arg rscale:
        """
        knl = self.get_cached_optimized_kernel()

        centers = kwargs.pop("centers")
        # "1" may be passed for rscale, which won't have its type
        # meaningfully inferred. Make the type of rscale explicit.
        rscale = centers.dtype.type(kwargs.pop("rscale"))

        return knl(queue, centers=centers, rscale=rscale, **kwargs)

# }}}<|MERGE_RESOLUTION|>--- conflicted
+++ resolved
@@ -77,7 +77,7 @@
             strength_usage=strength_usage, value_dtypes=None,
             name=name, device=device)
 
-        from sumpy.kernel import AsymptoticallyInformedKernel
+        from sumpy.kernel import AsymptoticallyInformedKernel, TargetDerivativeRemover
         base_knl = TargetDerivativeRemover()(expansion.kernel)
         if base_knl != expansion.kernel:
             if isinstance(base_knl, AsymptoticallyInformedKernel):
@@ -113,22 +113,12 @@
 
         strengths = [sp.Symbol(f"strength_{i}") for i in self.strength_usage]
         coeffs = self.expansion.coefficients_from_source_vec(self.source_kernels,
-                    avec, None, rscale, strengths, sac=sac)
+                    avec, bvec, rscale, strengths, sac=sac)
 
         coeff_names = []
-<<<<<<< HEAD
-        for knl_idx, kernel in enumerate(self.kernels):
-            for i, coeff_i in enumerate(
-                self.expansion.coefficients_from_source(kernel, avec, bvec, rscale,
-                     sac)
-            ):
-                sac.add_assignment(f"coeff{i}_{knl_idx}", coeff_i)
-                coeff_names.append(f"coeff{i}_{knl_idx}")
-=======
         for i, coeff in enumerate(coeffs):
             sac.add_assignment(f"coeff{i}", coeff)
             coeff_names.append(f"coeff{i}")
->>>>>>> 596b33c3
 
         sac.run_global_cse()
 
